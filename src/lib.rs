use std::clone::Clone;

#[allow(dead_code)]
pub struct Store<T: Clone, U> {
    state: T,
    listeners: Vec<fn(&T)>,
    middlewares: Vec<fn(&T, &U)>,
    reducer: fn(&T,&U) -> T,
}

#[allow(dead_code)]
impl<T: Clone, U> Store<T, U> {
    pub fn create_store(reducer: fn(&T, &U) -> T, initial_state: T) -> Store<T, U> {
        Store {
            state: initial_state,
            listeners: Vec::new(),
            middlewares: Vec::new(),
            reducer: reducer,
        }
    }
<<<<<<< HEAD

    pub fn subscribe(&mut self, listener: fn(&T)) {
=======
    pub fn subscribe(&mut self, listener: fn(&T)) -> &mut Store<T, U> {
>>>>>>> 591bc671
        self.listeners.push(listener);
        self
    }

    pub fn apply_middleware(&mut self, middleware: fn(&T, &U)) {
        self.middlewares.push(middleware);
    }

    pub fn get_state(&self) -> &T {
        &self.state
    }

    pub fn dispatch(&mut self, action:U) {
        self.state = (self.reducer)(&self.state, &action );

        for middleware in &self.middlewares{
            middleware(&self.state, &action);
        }

        for listener in &self.listeners {
            listener(&self.state)
        }
    }
}<|MERGE_RESOLUTION|>--- conflicted
+++ resolved
@@ -18,12 +18,8 @@
             reducer: reducer,
         }
     }
-<<<<<<< HEAD
 
-    pub fn subscribe(&mut self, listener: fn(&T)) {
-=======
     pub fn subscribe(&mut self, listener: fn(&T)) -> &mut Store<T, U> {
->>>>>>> 591bc671
         self.listeners.push(listener);
         self
     }
